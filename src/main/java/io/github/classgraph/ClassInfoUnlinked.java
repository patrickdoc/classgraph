/*
 * This file is part of ClassGraph.
 *
 * Author: Luke Hutchison
 *
 * Hosted at: https://github.com/classgraph/classgraph
 *
 * --
 *
 * The MIT License (MIT)
 *
 * Copyright (c) 2019 Luke Hutchison
 *
 * Permission is hereby granted, free of charge, to any person obtaining a copy of this software and associated
 * documentation files (the "Software"), to deal in the Software without restriction, including without
 * limitation the rights to use, copy, modify, merge, publish, distribute, sublicense, and/or sell copies of
 * the Software, and to permit persons to whom the Software is furnished to do so, subject to the following
 * conditions:
 *
 * The above copyright notice and this permission notice shall be included in all copies or substantial
 * portions of the Software.
 *
 * THE SOFTWARE IS PROVIDED "AS IS", WITHOUT WARRANTY OF ANY KIND, EXPRESS OR IMPLIED, INCLUDING BUT NOT
 * LIMITED TO THE WARRANTIES OF MERCHANTABILITY, FITNESS FOR A PARTICULAR PURPOSE AND NONINFRINGEMENT. IN NO
 * EVENT SHALL THE AUTHORS OR COPYRIGHT HOLDERS BE LIABLE FOR ANY CLAIM, DAMAGES OR OTHER LIABILITY, WHETHER IN
 * AN ACTION OF CONTRACT, TORT OR OTHERWISE, ARISING FROM, OUT OF OR IN CONNECTION WITH THE SOFTWARE OR THE USE
 * OR OTHER DEALINGS IN THE SOFTWARE.
 */
package io.github.classgraph;

import java.util.AbstractMap.SimpleEntry;
import java.util.ArrayList;
import java.util.List;
import java.util.Map;
import java.util.Set;

import nonapi.io.github.classgraph.ScanSpec;
import nonapi.io.github.classgraph.exceptions.ParseException;
import nonapi.io.github.classgraph.utils.Join;
import nonapi.io.github.classgraph.utils.LogNode;

/**
 * Class information that has been directly read from the binary classfile, before it is cross-linked with other
 * classes. (The cross-linking is done in a separate step to avoid the complexity of dealing with race conditions.)
 */
class ClassInfoUnlinked {

    /** The class name. */
    final String className;

    /** Whether this is an external class. */
    private final boolean isExternalClass;

    /** The class modifiers. */
    private int classModifiers;

    /** Whether this class is an interface. */
    private boolean isInterface;

    /** Whether this class is an annotation. */
    private boolean isAnnotation;

    /** The superclass name. (can be null if no superclass, or if superclass is blacklisted.) */
    String superclassName;

    /** The implemented interfaces. */
    List<String> implementedInterfaces;

    /** The class annotations. */
    AnnotationInfoList classAnnotations;

    /** The fully qualified name of the defining method. */
    private String fullyQualifiedDefiningMethodName;

    /** Class containment entries. */
    private List<SimpleEntry<String, String>> classContainmentEntries;

    /** Annotation default parameter values. */
    private AnnotationParameterValueList annotationParamDefaultValues;

    /** Referenced class names. */
    private final Set<String> refdClassNames;

    /** The classpath element. */
    final ClasspathElement classpathElement;

    /** The classfile resource. */
    final Resource classfileResource;

    /** The field info list. */
    FieldInfoList fieldInfoList;

    /** The method info list. */
    MethodInfoList methodInfoList;

    /** The type signature. */
    private String typeSignature;

    /**
     * Constructor.
     *
     * @param className
     *            the class name
     * @param superclassName
     *            the superclass name
     * @param isExternalClass
     *            true if external class
     * @param refdClassNames
     *            the referenced class names
     * @param classpathElement
     *            the classpath element
     * @param classfileResource
     *            the classfile resource
     */
    ClassInfoUnlinked(final String className, final String superclassName, final boolean isExternalClass,
            final Set<String> refdClassNames, final ClasspathElement classpathElement,
            final Resource classfileResource) {
        this.className = (className);
        this.superclassName = superclassName;
        this.isExternalClass = isExternalClass;
        this.refdClassNames = refdClassNames;
        this.classpathElement = classpathElement;
        this.classfileResource = classfileResource;
    }

    /**
     * Sets the modifiers.
     *
     * @param classModifiers
     *            the class modifiers
     * @param isInterface
     *            true if this class is an interface
     * @param isAnnotation
     *            true if this class is an annotation
     */
    public void setModifiers(final int classModifiers, final boolean isInterface, final boolean isAnnotation) {
        this.classModifiers = classModifiers;
        this.isInterface = isInterface;
        this.isAnnotation = isAnnotation;
    }

    /**
     * Adds the type signature.
     *
     * @param typeSignature
     *            the type signature
     */
    void addTypeSignature(final String typeSignature) {
        this.typeSignature = typeSignature;
    }

    /**
     * Adds the implemented interface.
     *
     * @param interfaceName
     *            the interface name
     */
    void addImplementedInterface(final String interfaceName) {
        if (implementedInterfaces == null) {
            implementedInterfaces = new ArrayList<>();
        }
        implementedInterfaces.add(interfaceName);
    }

    /**
     * Adds the class annotation.
     *
     * @param classAnnotation
     *            the class annotation
     */
    void addClassAnnotation(final AnnotationInfo classAnnotation) {
        if (classAnnotations == null) {
            classAnnotations = new AnnotationInfoList();
        }
        classAnnotations.add(classAnnotation);
    }

    /**
     * Adds the field info.
     *
     * @param fieldInfo
     *            the field info
     */
    void addFieldInfo(final FieldInfo fieldInfo) {
        if (fieldInfoList == null) {
            fieldInfoList = new FieldInfoList();
        }
        fieldInfoList.add(fieldInfo);
    }

    /**
     * Adds the method info.
     *
     * @param methodInfo
     *            the method info
     */
    void addMethodInfo(final MethodInfo methodInfo) {
        if (methodInfoList == null) {
            methodInfoList = new MethodInfoList();
        }
        methodInfoList.add(methodInfo);
    }

    /**
     * Adds the enclosing method.
     *
     * @param fullyQualifiedDefiningMethodName
     *            the fully qualified defining method name
     */
    public void addEnclosingMethod(final String fullyQualifiedDefiningMethodName) {
        this.fullyQualifiedDefiningMethodName = fullyQualifiedDefiningMethodName;
    }

    /**
     * Adds the class containment.
     *
     * @param innerClassName
     *            the inner class name
     * @param outerClassName
     *            the outer class name
     */
    public void addClassContainment(final String innerClassName, final String outerClassName) {
        if (classContainmentEntries == null) {
            classContainmentEntries = new ArrayList<>();
        }
        classContainmentEntries.add(new SimpleEntry<>(innerClassName, outerClassName));
    }

    /**
     * Adds the annotation param default value.
     *
     * @param annotationParamDefaultValue
     *            the annotation param default value
     */
    public void addAnnotationParamDefaultValue(final AnnotationParameterValue annotationParamDefaultValue) {
        if (annotationParamDefaultValues == null) {
            annotationParamDefaultValues = new AnnotationParameterValueList();
        }
        this.annotationParamDefaultValues.add(annotationParamDefaultValue);
    }

    /**
     * Link classes. Not threadsafe, should be run in a single-threaded context.
     *
     * @param scanSpec
     *            the scan spec
     * @param classNameToClassInfo
     *            map from class name to class info
     * @param packageNameToPackageInfo
     *            map from package name to package info
     * @param moduleNameToModuleInfo
     *            map from module name to module info
     * @param log
     *            the log
     */
    void link(final ScanSpec scanSpec, final Map<String, ClassInfo> classNameToClassInfo,
            final Map<String, PackageInfo> packageNameToPackageInfo,
            final Map<String, ModuleInfo> moduleNameToModuleInfo, final LogNode log) {
        if (className.equals("module-info")) {
            // Handle module descriptor classfile
<<<<<<< HEAD
            String moduleName = null;
            final ModuleRef moduleRef = classfileResource.getModuleRef();
            if (moduleRef != null) {
                // Get module name from ModuleReference of this ClasspathElementModule, if available
                moduleName = moduleRef.getName();
            }
            if (moduleName == null) {
                moduleName = classpathElement.moduleName;
            }
            if (moduleName != null && !moduleName.isEmpty()) {
                // Get or create a ModuleInfo object for this module
                ModuleInfo moduleInfo = moduleNameToModuleInfo.get(moduleName);
                if (moduleInfo == null) {
                    moduleNameToModuleInfo.put(moduleName,
                            moduleInfo = new ModuleInfo(moduleRef, classpathElement));
                }
                // Add any class annotations on the module-info.class file to the ModuleInfo
                moduleInfo.addAnnotations(classAnnotations);
=======
            ModuleInfo moduleInfo = moduleNameToModuleInfo.get(classpathElement.moduleName);
            if (moduleInfo == null) {
                moduleNameToModuleInfo.put(classpathElement.moduleName,
                        moduleInfo = new ModuleInfo(classfileResource.getModuleRef(), classpathElement));
>>>>>>> ad127fe2
            }

        } else if (className.equals("package-info") || className.endsWith(".package-info")) {
            // Handle package descriptor classfile
<<<<<<< HEAD
            final PackageInfo packageInfo = PackageInfo.getPackage(PackageInfo.getParentPackageName(className),
                    packageNameToPackageInfo);
=======
            final int lastDotIdx = className.lastIndexOf('.');
            final String packageName = lastDotIdx < 0 ? "" : className.substring(0, lastDotIdx);
            final PackageInfo packageInfo = PackageInfo.getOrCreatePackage(packageName, packageNameToPackageInfo);
>>>>>>> ad127fe2
            packageInfo.addAnnotations(classAnnotations);

        } else {
            // Handle regular classfile
            final ClassInfo classInfo = ClassInfo.addScannedClass(className, classModifiers, isExternalClass,
                    classNameToClassInfo, classpathElement, classfileResource, log);
            classInfo.setModifiers(classModifiers);
            classInfo.setIsInterface(isInterface);
            classInfo.setIsAnnotation(isAnnotation);
            if (superclassName != null) {
                classInfo.addSuperclass(superclassName, classNameToClassInfo);
            }
            if (implementedInterfaces != null) {
                for (final String interfaceName : implementedInterfaces) {
                    classInfo.addImplementedInterface(interfaceName, classNameToClassInfo);
                }
            }
            if (classAnnotations != null) {
                for (final AnnotationInfo classAnnotation : classAnnotations) {
                    classInfo.addClassAnnotation(classAnnotation, classNameToClassInfo);
                }
            }
            if (classContainmentEntries != null) {
                ClassInfo.addClassContainment(classContainmentEntries, classNameToClassInfo);
            }
            if (annotationParamDefaultValues != null) {
                classInfo.addAnnotationParamDefaultValues(annotationParamDefaultValues);
            }
            if (fullyQualifiedDefiningMethodName != null) {
                classInfo.addFullyQualifiedDefiningMethodName(fullyQualifiedDefiningMethodName);
            }
            if (fieldInfoList != null) {
                classInfo.addFieldInfo(fieldInfoList, classNameToClassInfo);
            }
            if (methodInfoList != null) {
                classInfo.addMethodInfo(methodInfoList, classNameToClassInfo);
            }
            if (typeSignature != null) {
                classInfo.addTypeSignature(typeSignature);
            }
            if (refdClassNames != null) {
                classInfo.addReferencedClassNames(refdClassNames);
            }

<<<<<<< HEAD
            final PackageInfo packageInfo = PackageInfo.getPackage(PackageInfo.getParentPackageName(className),
                    packageNameToPackageInfo);
            packageInfo.addClassInfo(classInfo);

            String moduleName = null;
            final ModuleRef moduleRef = classInfo.getModuleRef();
            if (moduleRef != null) {
                // Get module name from ModuleReference of this ClasspathElementModule, if available
                moduleName = moduleRef.getName();
            }
            if (moduleName == null) {
                // Otherwise get the module name from any module-info.class file found in the classpath element
                moduleName = classpathElement.moduleName;
            }
            // Only add class to ModuleInfo if a module name is defined, and if it's not empty
            if (moduleName != null && !moduleName.isEmpty()) {
                ModuleInfo moduleInfo = moduleNameToModuleInfo.get(moduleName);
                if (moduleInfo == null) {
                    moduleNameToModuleInfo.put(moduleName,
                            moduleInfo = new ModuleInfo(moduleRef, classpathElement));
                }
                moduleInfo.addClassInfo(classInfo);
                moduleInfo.addPackageInfo(packageInfo);
=======
            final int lastDotIdx = className.lastIndexOf('.');
            final String packageName = lastDotIdx < 0 ? "" : className.substring(0, lastDotIdx);
            final PackageInfo packageInfo = PackageInfo.getOrCreatePackage(packageName, packageNameToPackageInfo);
            packageInfo.addClassInfo(classInfo);

            ModuleInfo moduleInfo = moduleNameToModuleInfo.get(classpathElement.moduleName);
            if (moduleInfo == null) {
                moduleNameToModuleInfo.put(classpathElement.moduleName,
                        moduleInfo = new ModuleInfo(classInfo.getModuleRef(), classpathElement));
>>>>>>> ad127fe2
            }
        }
    }

    /**
     * Write to log.
     *
     * @param log
     *            the log
     */
    void logTo(final LogNode log) {
        if (log != null) {
            final LogNode subLog = log.log("Found " //
                    + (isAnnotation ? "annotation class" : isInterface ? "interface class" : "class") //
                    + " " + className);
            if (superclassName != null) {
                subLog.log(
                        "Super" + (isInterface && !isAnnotation ? "interface" : "class") + ": " + superclassName);
            }
            if (implementedInterfaces != null) {
                subLog.log("Interfaces: " + Join.join(", ", implementedInterfaces));
            }
            if (classAnnotations != null) {
                subLog.log("Class annotations: " + Join.join(", ", classAnnotations));
            }
            if (annotationParamDefaultValues != null) {
                for (final AnnotationParameterValue apv : annotationParamDefaultValues) {
                    subLog.log("Annotation default param value: " + apv);
                }
            }
            if (fieldInfoList != null) {
                for (final FieldInfo fieldInfo : fieldInfoList) {
                    subLog.log("Field: " + fieldInfo);
                }
            }
            if (methodInfoList != null) {
                for (final MethodInfo methodInfo : methodInfoList) {
                    subLog.log("Method: " + methodInfo);
                }
            }
            if (typeSignature != null) {
                ClassTypeSignature typeSig = null;
                try {
                    typeSig = ClassTypeSignature.parse(typeSignature, /* classInfo = */ null);
                } catch (final ParseException e) {
                    // Ignore
                }
                subLog.log("Class type signature: " + (typeSig == null ? typeSignature
                        : typeSig.toString(className, /* typeNameOnly = */ false, classModifiers, isAnnotation,
                                isInterface)));
            }
        }
    }
}<|MERGE_RESOLUTION|>--- conflicted
+++ resolved
@@ -258,7 +258,6 @@
             final Map<String, ModuleInfo> moduleNameToModuleInfo, final LogNode log) {
         if (className.equals("module-info")) {
             // Handle module descriptor classfile
-<<<<<<< HEAD
             String moduleName = null;
             final ModuleRef moduleRef = classfileResource.getModuleRef();
             if (moduleRef != null) {
@@ -277,24 +276,12 @@
                 }
                 // Add any class annotations on the module-info.class file to the ModuleInfo
                 moduleInfo.addAnnotations(classAnnotations);
-=======
-            ModuleInfo moduleInfo = moduleNameToModuleInfo.get(classpathElement.moduleName);
-            if (moduleInfo == null) {
-                moduleNameToModuleInfo.put(classpathElement.moduleName,
-                        moduleInfo = new ModuleInfo(classfileResource.getModuleRef(), classpathElement));
->>>>>>> ad127fe2
             }
 
         } else if (className.equals("package-info") || className.endsWith(".package-info")) {
             // Handle package descriptor classfile
-<<<<<<< HEAD
-            final PackageInfo packageInfo = PackageInfo.getPackage(PackageInfo.getParentPackageName(className),
-                    packageNameToPackageInfo);
-=======
-            final int lastDotIdx = className.lastIndexOf('.');
-            final String packageName = lastDotIdx < 0 ? "" : className.substring(0, lastDotIdx);
-            final PackageInfo packageInfo = PackageInfo.getOrCreatePackage(packageName, packageNameToPackageInfo);
->>>>>>> ad127fe2
+            final PackageInfo packageInfo = PackageInfo
+                    .getOrCreatePackage(PackageInfo.getParentPackageName(className), packageNameToPackageInfo);
             packageInfo.addAnnotations(classAnnotations);
 
         } else {
@@ -339,9 +326,8 @@
                 classInfo.addReferencedClassNames(refdClassNames);
             }
 
-<<<<<<< HEAD
-            final PackageInfo packageInfo = PackageInfo.getPackage(PackageInfo.getParentPackageName(className),
-                    packageNameToPackageInfo);
+            final PackageInfo packageInfo = PackageInfo
+                    .getOrCreatePackage(PackageInfo.getParentPackageName(className), packageNameToPackageInfo);
             packageInfo.addClassInfo(classInfo);
 
             String moduleName = null;
@@ -363,17 +349,6 @@
                 }
                 moduleInfo.addClassInfo(classInfo);
                 moduleInfo.addPackageInfo(packageInfo);
-=======
-            final int lastDotIdx = className.lastIndexOf('.');
-            final String packageName = lastDotIdx < 0 ? "" : className.substring(0, lastDotIdx);
-            final PackageInfo packageInfo = PackageInfo.getOrCreatePackage(packageName, packageNameToPackageInfo);
-            packageInfo.addClassInfo(classInfo);
-
-            ModuleInfo moduleInfo = moduleNameToModuleInfo.get(classpathElement.moduleName);
-            if (moduleInfo == null) {
-                moduleNameToModuleInfo.put(classpathElement.moduleName,
-                        moduleInfo = new ModuleInfo(classInfo.getModuleRef(), classpathElement));
->>>>>>> ad127fe2
             }
         }
     }
